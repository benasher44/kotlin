--- conflicted
+++ resolved
@@ -17,21 +17,17 @@
     fun lower(irFile: IrFile) {
         val phaser = PhaseManager(context)
 
-<<<<<<< HEAD
         phaser.phase(KonanPhase.LOWER_INLINE) {
             FunctionInlining(context).inline(irFile)
-=======
+        }
         phaser.phase(KonanPhase.LOWER_ENUMS) {
             EnumClassLowering(context).run(irFile)
         }
-
         phaser.phase(KonanPhase.LOWER_INNER_CLASSES) {
             InnerClassLowering(context).runOnFilePostfix(irFile)
         }
-
         phaser.phase(KonanPhase.LOWER_VARARG) {
             VarargInjectionLowering(context).runOnFilePostfix(irFile)
->>>>>>> b4ee0e86
         }
         phaser.phase(KonanPhase.LOWER_DEFAULT_PARAMETER_EXTENT) {
             DefaultParameterStubGenerator(context).runOnFilePostfix(irFile)
@@ -55,11 +51,5 @@
         phaser.phase(KonanPhase.AUTOBOX) {
             Autoboxing(context).lower(irFile)
         }
-<<<<<<< HEAD
-=======
-        phaser.phase(KonanPhase.LOWER_INLINE) {
-            //FunctionInlining(context).inline(irFile)
-        }
->>>>>>> b4ee0e86
     }
 }