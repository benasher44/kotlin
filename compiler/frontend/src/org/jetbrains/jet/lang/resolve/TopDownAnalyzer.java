package org.jetbrains.jet.lang.resolve;

import com.google.common.base.Predicate;
import com.google.common.base.Predicates;
import com.intellij.psi.PsiFile;
import org.jetbrains.annotations.NotNull;
import org.jetbrains.jet.lang.JetSemanticServices;
import org.jetbrains.jet.lang.cfg.pseudocode.JetControlFlowDataTraceFactory;
import org.jetbrains.jet.lang.descriptors.*;
import org.jetbrains.jet.lang.psi.JetClassOrObject;
import org.jetbrains.jet.lang.psi.JetDeclaration;
import org.jetbrains.jet.lang.psi.JetNamespace;
import org.jetbrains.jet.lang.psi.JetObjectDeclaration;
import org.jetbrains.jet.lang.resolve.scopes.JetScope;
import org.jetbrains.jet.lang.resolve.scopes.WritableScope;

import java.util.Collection;
import java.util.Collections;

/**
 * @author abreslav
 */
public class TopDownAnalyzer {

    private TopDownAnalyzer() {}

    public static void process(
            @NotNull JetSemanticServices semanticServices,
            @NotNull BindingTrace trace,
            @NotNull JetScope outerScope,
            @NotNull NamespaceLike owner,
            @NotNull Collection<? extends JetDeclaration> declarations,
            @NotNull Predicate<PsiFile> analyzeCompletely,
            @NotNull JetControlFlowDataTraceFactory flowDataTraceFactory) {
        process(semanticServices, trace, outerScope, owner, declarations, analyzeCompletely, flowDataTraceFactory, false);
    }

    private static void process(
            @NotNull JetSemanticServices semanticServices,
            @NotNull BindingTrace trace,
            @NotNull JetScope outerScope,
            @NotNull NamespaceLike owner,
            @NotNull Collection<? extends JetDeclaration> declarations,
            @NotNull Predicate<PsiFile> analyzeCompletely,
            @NotNull JetControlFlowDataTraceFactory flowDataTraceFactory,
            boolean declaredLocally) {
        TopDownAnalysisContext context = new TopDownAnalysisContext(semanticServices, trace, analyzeCompletely);
//        context.enableDebugOutput();
        context.debug("Enter");

        new TypeHierarchyResolver(context).process(outerScope, owner, declarations);
        new DeclarationResolver(context).process();
        new DelegationResolver(context).process();
        new OverrideResolver(context).process();
        new BodyResolver(context).resolveBehaviorDeclarationBodies();
        new ControlFlowAnalyzer(context, flowDataTraceFactory, declaredLocally).process();
<<<<<<< HEAD
        new DeclarationsChecker(context).process();
=======

        context.debug("Exit");
        context.printDebugOutput(System.out);
>>>>>>> 5e5b793b
    }

    public static void processStandardLibraryNamespace(
            @NotNull JetSemanticServices semanticServices,
            @NotNull BindingTrace trace,
            @NotNull WritableScope outerScope, @NotNull NamespaceDescriptorImpl standardLibraryNamespace, @NotNull JetNamespace namespace) {
        TopDownAnalysisContext context = new TopDownAnalysisContext(semanticServices, trace, Predicates.<PsiFile>alwaysTrue());
        context.getNamespaceScopes().put(namespace, standardLibraryNamespace.getMemberScope());
        context.getNamespaceDescriptors().put(namespace, standardLibraryNamespace);
        context.getDeclaringScopes().put(namespace, outerScope);

        new TypeHierarchyResolver(context).process(outerScope, standardLibraryNamespace, namespace.getDeclarations());
        new DeclarationResolver(context).process();
        new DelegationResolver(context).process();
        OverrideResolver overrideResolver = new OverrideResolver(context) {
            @Override
            protected void checkOverridesInAClass(MutableClassDescriptor classDescriptor, JetClassOrObject klass) {
            }
        };
        overrideResolver.process();
        new BodyResolver(context).resolveBehaviorDeclarationBodies();
    }

    public static void processObject(
            @NotNull JetSemanticServices semanticServices,
            @NotNull BindingTrace trace,
            @NotNull JetScope outerScope,
            @NotNull DeclarationDescriptor containingDeclaration,
            @NotNull JetObjectDeclaration object) {
        process(semanticServices, trace, outerScope, new NamespaceLike.Adapter(containingDeclaration) {

            @Override
            public NamespaceDescriptorImpl getNamespace(String name) {
                throw new UnsupportedOperationException();
            }

            @Override
            public void addNamespace(@NotNull NamespaceDescriptor namespaceDescriptor) {
                throw new UnsupportedOperationException();
            }

            @Override
            public void addClassifierDescriptor(@NotNull MutableClassDescriptor classDescriptor) {

            }

            @Override
            public void addFunctionDescriptor(@NotNull FunctionDescriptor functionDescriptor) {
                throw new UnsupportedOperationException();
            }

            @Override
            public void addPropertyDescriptor(@NotNull PropertyDescriptor propertyDescriptor) {

            }

            @Override
            public ClassObjectStatus setClassObjectDescriptor(@NotNull MutableClassDescriptor classObjectDescriptor) {
                return ClassObjectStatus.NOT_ALLOWED;
            }
        }, Collections.<JetDeclaration>singletonList(object), Predicates.equalTo(object.getContainingFile()), JetControlFlowDataTraceFactory.EMPTY, true);
    }

}

<|MERGE_RESOLUTION|>--- conflicted
+++ resolved
@@ -54,13 +54,10 @@
         new OverrideResolver(context).process();
         new BodyResolver(context).resolveBehaviorDeclarationBodies();
         new ControlFlowAnalyzer(context, flowDataTraceFactory, declaredLocally).process();
-<<<<<<< HEAD
-        new DeclarationsChecker(context).process();
-=======
+        new DeclarationsChecker(context).process();        
 
         context.debug("Exit");
         context.printDebugOutput(System.out);
->>>>>>> 5e5b793b
     }
 
     public static void processStandardLibraryNamespace(
